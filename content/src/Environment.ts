import { ContentStorageFactory } from "./storage/ContentStorageFactory";
import { ServiceFactory } from "./service/ServiceFactory";
import { ControllerFactory } from "./controller/ControllerFactory";
import { HistoryManagerFactory } from "./service/history/HistoryManagerFactory";
import { NameKeeperFactory } from "./service/naming/NameKeeperFactory";
import { ContentStorage } from "./storage/ContentStorage";
import { Service } from "./service/Service";
import { HistoryManager } from "./service/history/HistoryManager";
import { NameKeeper } from "./service/naming/NameKeeper";
import { ContentAnalyticsFactory } from "./service/analytics/ContentAnalyticsFactory";
import { ContentAnalytics } from "./service/analytics/ContentAnalytics";

export const STORAGE_ROOT_FOLDER = "STORAGE_ROOT_FOLDER";
export const SERVER_PORT = "SERVER_PORT"
export const LOG_REQUESTS = "LOG_REQUESTS"
export const DEBUG_NAME = "DEBUG_NAME"
export const SEGMENT_WRITE_KEY = "SEGMENT_WRITE_KEY"

const DEFAULT_STORAGE_ROOT_FOLDER = "storage"
const DEFAULT_SERVER_PORT = 6969

export class Environment {
    private configs: Map<string,any> = new Map();
    private beans: Map<Bean,any> = new Map();

    getConfig<T>(key:string): T {
        return this.configs.get(key);
    }

    setConfig<T>(key: string, value: T): Environment {
        this.configs.set(key, value);
        return this
    }

    getBean<T>(type:Bean): T {
        return this.beans.get(type);
    }

    registerBean<T>(type: Bean, bean: T): Environment {
        this.beans.set(type, bean);
        return this
    }

    private static instance: Environment;
    static async getInstance(): Promise<Environment> {
        if(!Environment.instance) {
            // Create default instance
            Environment.instance = await new EnvironmentBuilder().build()
        }
        return Environment.instance;
    }
}

export const enum Bean {
    STORAGE,
    SERVICE,
    CONTROLLER,
    HISTORY_MANAGER,
    NAME_KEEPER,
    ANALYTICS,
}

export class EnvironmentBuilder {
    private baseEnv: Environment
    constructor(baseEnv?:Environment) {
        this.baseEnv = baseEnv ?? new Environment()
    }

    withStorage(storage: ContentStorage): EnvironmentBuilder {
        this.baseEnv.registerBean(Bean.STORAGE, storage)
        return this
    }

    withService(service: Service): EnvironmentBuilder {
        this.baseEnv.registerBean(Bean.SERVICE, service)
        return this
    }

    withHistoryManager(historyManager: HistoryManager): EnvironmentBuilder {
        this.baseEnv.registerBean(Bean.HISTORY_MANAGER, historyManager)
        return this
    }

    withNameKeeper(nameKeeper: NameKeeper): EnvironmentBuilder {
        this.baseEnv.registerBean(Bean.NAME_KEEPER, nameKeeper)
        return this
    }

    withAnalytics(contentAnalytics: ContentAnalytics): EnvironmentBuilder {
        this.baseEnv.registerBean(Bean.ANALYTICS, contentAnalytics)
        return this
    }

    async build(): Promise<Environment> {
        const env = new Environment()

        this.setConfig(env, STORAGE_ROOT_FOLDER, () => process.env.STORAGE_ROOT_FOLDER ?? DEFAULT_STORAGE_ROOT_FOLDER)
        this.setConfig(env, SERVER_PORT        , () => process.env.SERVER_PORT         ?? DEFAULT_SERVER_PORT)
<<<<<<< HEAD
        this.setConfig(env, SEGMENT_WRITE_KEY  , () => process.env.SEGMENT_WRITE_KEY)
=======
        this.setConfig(env, LOG_REQUESTS       , () => process.env.LOG_REQUESTS !== 'false')

        // TODO: Remove this before releasing, we don't want clients to choose their own name
        this.setConfig(env, DEBUG_NAME         , () => process.env.NAME)
>>>>>>> f7136d3f

        // Please put special attention on the bean registration order.
        // Some beans depend on other beans, so the required beans should be registered before

        this.registerBean(env, Bean.ANALYTICS      , () => ContentAnalyticsFactory.create(env))
        this.registerBean(env, Bean.STORAGE        , () => ContentStorageFactory.local(env))
        const nameKeeper = await NameKeeperFactory.create(env)
        this.registerBean(env, Bean.NAME_KEEPER    , () => nameKeeper)
        const historyManager = await HistoryManagerFactory.create(env)
        this.registerBean(env, Bean.HISTORY_MANAGER, () => historyManager)
        this.registerBean(env, Bean.SERVICE        , () => ServiceFactory.create(env))
        this.registerBean(env, Bean.CONTROLLER     , () => ControllerFactory.create(env))

        return env
    }

    private setConfig(env: Environment, key: string, valueProvider: () => any): void {
        env.setConfig(key, this.baseEnv.getConfig(key) ?? valueProvider())
    }

    private registerBean(env: Environment, key: Bean, valueProvider: ()=>any): void {
        env.registerBean(key, this.baseEnv.getBean(key) ?? valueProvider())
    }
}<|MERGE_RESOLUTION|>--- conflicted
+++ resolved
@@ -96,14 +96,11 @@
 
         this.setConfig(env, STORAGE_ROOT_FOLDER, () => process.env.STORAGE_ROOT_FOLDER ?? DEFAULT_STORAGE_ROOT_FOLDER)
         this.setConfig(env, SERVER_PORT        , () => process.env.SERVER_PORT         ?? DEFAULT_SERVER_PORT)
-<<<<<<< HEAD
         this.setConfig(env, SEGMENT_WRITE_KEY  , () => process.env.SEGMENT_WRITE_KEY)
-=======
         this.setConfig(env, LOG_REQUESTS       , () => process.env.LOG_REQUESTS !== 'false')
 
         // TODO: Remove this before releasing, we don't want clients to choose their own name
         this.setConfig(env, DEBUG_NAME         , () => process.env.NAME)
->>>>>>> f7136d3f
 
         // Please put special attention on the bean registration order.
         // Some beans depend on other beans, so the required beans should be registered before
