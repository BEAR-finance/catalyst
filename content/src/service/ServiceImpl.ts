import { ContentFileHash, Hashing } from "./Hashing";
import { EntityType, Pointer, EntityId, Entity } from "./Entity";
import { MetaverseContentService, ENTITY_FILE_NAME, ContentFile, ServerStatus, TimeKeepingService, ClusterDeploymentsService } from "./Service";
import { Timestamp } from "./time/TimeSorting";
import { EntityFactory } from "./EntityFactory";
import { HistoryManager } from "./history/HistoryManager";
import { NameKeeper, ServerName } from "./naming/NameKeeper";
import { ContentAnalytics } from "./analytics/ContentAnalytics";
import { PointerManager } from "./pointers/PointerManager";
import { AccessChecker } from "./access/AccessChecker";
import { ServiceStorage } from "./ServiceStorage";
import { Cache } from "./caching/Cache"
import { AuditManager, AuditInfo, NO_TIMESTAMP, EntityVersion } from "./audit/Audit";
import { CURRENT_CONTENT_VERSION } from "../Environment";
import { Validations } from "./validations/Validations";
import { ValidationContext } from "./validations/ValidationContext";
import { Lock } from "./locking/Lock";
import { ContentAuthenticator } from "./auth/Authenticator";
import { ContentItem } from "../storage/ContentStorage";
import { FailedDeploymentsManager, FailureReason } from "./errors/FailedDeploymentsManager";

export class ServiceImpl implements MetaverseContentService, TimeKeepingService, ClusterDeploymentsService {

    private readonly lock: Lock
    private entities: Cache<EntityId, Entity | undefined>

    private constructor(
        private storage: ServiceStorage,
        private historyManager: HistoryManager,
        private auditManager: AuditManager,
        private pointerManager: PointerManager,
        private nameKeeper: NameKeeper,
        private analytics: ContentAnalytics,
        private accessChecker: AccessChecker,
        private authenticator: ContentAuthenticator,
        private failedDeploymentsManager: FailedDeploymentsManager,
        private lastImmutableTime: Timestamp,
        private ignoreValidationErrors: boolean) {
        this.entities = Cache.withCalculation((entityId: EntityId) => this.storage.getEntityById(entityId), 1000)
        this.lock = new Lock()
    }

    static async build(storage: ServiceStorage,
        historyManager: HistoryManager,
        auditManager: AuditManager,
        pointerManager: PointerManager,
        nameKeeper: NameKeeper,
        analytics: ContentAnalytics,
        accessChecker: AccessChecker,
        authenticator: ContentAuthenticator,
        failedDeploymentsManager: FailedDeploymentsManager,
        ignoreValidationErrors: boolean = false): Promise<ServiceImpl>{
            const lastImmutableTime: Timestamp = await historyManager.getLastImmutableTime() ?? 0
            return new ServiceImpl(storage, historyManager, auditManager, pointerManager, nameKeeper,
                analytics, accessChecker, authenticator, failedDeploymentsManager, lastImmutableTime, ignoreValidationErrors)
        }

    getEntitiesByPointers(type: EntityType, pointers: Pointer[]): Promise<Entity[]> {
        return Promise.all(pointers
            .map((pointer: Pointer) => pointer.toLocaleLowerCase())
            .map((pointer: Pointer) => this.pointerManager.getEntityInPointer(type, pointer)))
            .then((entityIds:(EntityId|undefined)[]) => entityIds.filter(entity => entity !== undefined))
            .then(entityIds => this.getEntitiesByIds(type, entityIds as EntityId[]))
    }

    getEntitiesByIds(type: EntityType, ids: EntityId[]): Promise<Entity[]> {
        return Promise.all(ids
            .filter((elem, pos, array) => array.indexOf(elem) == pos) // Removing duplicates. Quickest way to do so.
            .map((entityId: EntityId) => this.entities.get(entityId)))
            .then((entities:(Entity | undefined)[]) => entities.filter(entity => entity !== undefined && entity.type===type)) as Promise<Entity[]>
    }

    getActivePointers(type: EntityType): Promise<Pointer[]> {
        return this.pointerManager.getActivePointers(type)
    }

    deployEntity(files: ContentFile[], entityId: EntityId, auditInfo: AuditInfo, origin: string): Promise<Timestamp> {
        return this.deployInternal(files, entityId, auditInfo, this.nameKeeper.getServerName(), ValidationContext.LOCAL, origin)
    }

    async deployToFix(files: ContentFile[], entityId: EntityId, origin: string) {
        const currentAuditInfo = await this.auditManager.getAuditInfo(entityId);
        if (!currentAuditInfo) {
            throw new Error(`Failed to find audit info for the given entity`)
        }

        // Delete the failure, since we are going to try to fix the deployment
        delete currentAuditInfo.failureReason

        // It looks like we are changing the current server name, but since we won't store it, it won't change
        return this.deployInternal(files, entityId, currentAuditInfo, this.nameKeeper.getServerName(), ValidationContext.FIX_ATTEMPT, origin)
    }

    private async deployInternal(files: ContentFile[],
        entityId: EntityId,
        auditInfo: AuditInfo,
        serverName: ServerName,
        validationContext: ValidationContext,
        origin: string,
        fixAttempt: boolean = false): Promise<Timestamp> {
        const validation = new Validations(this.accessChecker, this.authenticator, this.failedDeploymentsManager)

        // Find entity file and make sure its hash is the expected
        const entityFile: ContentFile = ServiceImpl.findEntityFile(files)
        const entityFileHash = await Hashing.calculateHash(entityFile);
        validation.validateEntityHash(entityId, entityFileHash, validationContext)

        // Validate signature
        await validation.validateSignature(entityId, auditInfo.authChain, validationContext)

        // Parse entity file into an Entity
        const entity: Entity = EntityFactory.fromFile(entityFile, entityId)

        // Validate entity
        validation.validateEntity(entity, validationContext)

        // Validate that the entity is recent
        validation.validateDeploymentIsRecent(entity, validationContext)

        const ownerAddress = ContentAuthenticator.ownerAddress(auditInfo)
        if (auditInfo.originalMetadata && auditInfo.originalMetadata.originalVersion == EntityVersion.V2) {
            // Validate that Decentraland performed the deployment
            validation.validateDecentralandAddress(ownerAddress, validationContext)

            // Validate that there is no entity with a higher version
            await validation.validateLegacyEntity(entity, auditInfo, (type, pointers) => this.getEntitiesByPointers(type, pointers), (type, id) => this.getAuditInfo(type, id), validationContext)
        } else {
            // Validate request size
            validation.validateRequestSize(files, entity.pointers, validationContext)

            // Validate ethAddress access
            await validation.validateAccess(entity.type, entity.pointers, ownerAddress, validationContext)
        }

        // Hash all files, and validate them
        const hashes: Map<ContentFileHash, ContentFile> = await Hashing.calculateHashes(files)

        // If the entity was blacklisted across the whole cluster, then the entityFileHash will be different from the entity id
        hashes.delete(entityFileHash)
        hashes.set(entityId, entityFile)

        const alreadyStoredContent: Map<ContentFileHash, Boolean> = await this.isContentAvailable(Array.from(entity.content?.values() ?? []));

        validation.validateContent(entity, hashes, alreadyStoredContent, validationContext)

        return this.lock.runExclusive(async () => {
            // Check if the entity had already been deployed previously
            const wasEntityAlreadyDeployed: boolean = await this.isEntityAlreadyDeployed(entityId);

            // Validate if the entity can be re deployed
            validation.validateThatEntityCanBeRedeployed(wasEntityAlreadyDeployed, validationContext)

            // Validate that there are no newer entities on pointers
            await validation.validateNoNewerEntitiesOnPointers(entity, (entity: Entity) => this.areThereNewerEntitiesOnPointers(entity), validationContext)

            // Validate that if the entity was already deployed, the status it was left is what we expect
            await validation.validatePreviousDeploymentStatus(entity, auditInfo.deployedTimestamp, this.lastImmutableTime, validationContext)

            if (!this.ignoreValidationErrors && validation.getErrors().length > 0) {
                throw new Error(validation.getErrors().join('\n'))
            }

            // IF THIS POINT WAS REACHED, THEN THE DEPLOYMENT WILL BE COMMITTED

            // Calculate timestamp (if necessary)
            const newAuditInfo: AuditInfo = {
                deployedTimestamp: auditInfo.deployedTimestamp == NO_TIMESTAMP ? Date.now() : auditInfo.deployedTimestamp,
                authChain: auditInfo.authChain,
                version: auditInfo.version,
                originalMetadata: auditInfo.originalMetadata,
                failureReason: auditInfo.failureReason,
            }

            if (!wasEntityAlreadyDeployed || fixAttempt) {
                // Store the entity's content
                await this.storeEntityContent(hashes, alreadyStoredContent)

                // Save audit information
                await this.auditManager.setAuditInfo(entityId, newAuditInfo)

<<<<<<< HEAD
                if (!wasEntityAlreadyDeployed || await this.failedDeploymentsManager.getDeploymentStatus(entity.type, entity.id) === FailureReason.NO_ENTITY_OR_AUDIT) {
                    // Commit to pointers (this needs to go after audit store, since we might end up overwriting it)
                    await this.pointerManager.commitEntity(entity, newAuditInfo.deployedTimestamp, entityId => this.entities.get(entityId));
                }
=======
                // Commit to pointers (this needs to go after audit store, since we might end up overwriting it)
                await this.pointerManager.commitEntity(entity, entityId => this.entities.get(entityId));
>>>>>>> ff5c6c55

                if (!wasEntityAlreadyDeployed) {
                    // Add the new deployment to history
                    await this.historyManager.newEntityDeployment(serverName, entity, newAuditInfo.deployedTimestamp)
                }

                // Record deployment for analytics
                this.analytics.recordDeployment(this.nameKeeper.getServerName(), entity, ownerAddress, origin)

                if (fixAttempt) {
                    await this.failedDeploymentsManager.reportSuccessfulDeployment(entity.type, entity.id)
                }
            }

            return newAuditInfo.deployedTimestamp
        })
    }

    /** Check if there are newer entities on the given entity's pointers */
    private async areThereNewerEntitiesOnPointers(entity: Entity): Promise<boolean> {
        // Validate that pointers aren't referring to an entity with a higher timestamp
        const currentPointedEntities = await this.getEntitiesByPointers(entity.type, entity.pointers)
        for (const currentEntity of currentPointedEntities) {
            if (entity.timestamp <= currentEntity.timestamp) {
                return true
            }
        }
        return false
    }

    private storeEntityContent(hashes: Map<ContentFileHash, ContentFile>, alreadyStoredHashes: Map<ContentFileHash, Boolean>): Promise<any> {
        // If entity was committed, then store all it's content (that isn't already stored)
        const contentStorageActions: Promise<void>[] = Array.from(hashes.entries())
            .filter(([fileHash, file]) => !alreadyStoredHashes.get(fileHash))
            .map(([fileHash, file]) => this.storage.storeContent(fileHash, file.content))

        return Promise.all(contentStorageActions)
    }

    static findEntityFile(files: ContentFile[]): ContentFile {
        const filesWithName = files.filter(file => file.name === ENTITY_FILE_NAME)
        if (filesWithName.length === 0) {
            throw new Error(`Failed to find the entity file. Please make sure that it is named '${ENTITY_FILE_NAME}'.`)
        } else if (filesWithName.length > 1) {
            throw new Error(`Found more than one file called '${ENTITY_FILE_NAME}'. Please make sure you upload only one with that name.`)
        }

        return filesWithName[0];
    }

    async getContent(fileHash: ContentFileHash): Promise<ContentItem | undefined> {
        return this.storage.getContent(fileHash);
    }

    async getAuditInfo(type: EntityType, id: EntityId): Promise<AuditInfo | undefined> {
        return this.auditManager.getAuditInfo(id);
    }

    async isContentAvailable(fileHashes: ContentFileHash[]): Promise<Map<ContentFileHash, boolean>> {
        return this.storage.isContentAvailable(fileHashes)
    }

    async getStatus(): Promise<ServerStatus> {
        return {
            name: this.nameKeeper.getServerName(),
            version: CURRENT_CONTENT_VERSION,
            currentTime: Date.now(),
            lastImmutableTime: this.getLastImmutableTime(),
            historySize: await this.historyManager.getHistorySize(),
        }
    }

    async deployEntityFromCluster(files: ContentFile[], entityId: EntityId, auditInfo: AuditInfo, serverName: ServerName): Promise<void> {
        await this.deployInternal(files, entityId, auditInfo, serverName, ValidationContext.SYNCED, 'sync')
    }

    async deployOverwrittenEntityFromCluster(entityFile: ContentFile, entityId: EntityId, auditInfo: AuditInfo, serverName: ServerName): Promise<void> {
        await this.deployInternal([entityFile], entityId, auditInfo, serverName, ValidationContext.OVERWRITE, 'sync')
    }

    async deployEntityWithErrorDuringSync(entityFile: ContentFile, entityId: EntityId, auditInfo: AuditInfo, serverName: ServerName): Promise<void> {
        await this.deployInternal([entityFile], entityId, auditInfo, serverName, ValidationContext.ERROR_DURING_SYNC, 'sync')
    }

    async setImmutableTime(immutableTime: number): Promise<void> {
        this.lastImmutableTime = immutableTime
        return this.lock.runExclusive(async () => {
            await this.historyManager.setTimeAsImmutable(immutableTime)
        })
    }

    private async isEntityAlreadyDeployed(entityId: EntityId) {
        const entityIdDeployed = await this.isContentAvailable([entityId]);
        return !!entityIdDeployed.get(entityId)
    }

    getLastImmutableTime(): Timestamp {
        return this.lastImmutableTime
    }

}<|MERGE_RESOLUTION|>--- conflicted
+++ resolved
@@ -178,15 +178,10 @@
                 // Save audit information
                 await this.auditManager.setAuditInfo(entityId, newAuditInfo)
 
-<<<<<<< HEAD
                 if (!wasEntityAlreadyDeployed || await this.failedDeploymentsManager.getDeploymentStatus(entity.type, entity.id) === FailureReason.NO_ENTITY_OR_AUDIT) {
                     // Commit to pointers (this needs to go after audit store, since we might end up overwriting it)
-                    await this.pointerManager.commitEntity(entity, newAuditInfo.deployedTimestamp, entityId => this.entities.get(entityId));
+                    await this.pointerManager.commitEntity(entity, entityId => this.entities.get(entityId));
                 }
-=======
-                // Commit to pointers (this needs to go after audit store, since we might end up overwriting it)
-                await this.pointerManager.commitEntity(entity, entityId => this.entities.get(entityId));
->>>>>>> ff5c6c55
 
                 if (!wasEntityAlreadyDeployed) {
                     // Add the new deployment to history
