--- conflicted
+++ resolved
@@ -8,11 +8,8 @@
 import { NameKeeper, ServerName } from "./naming/NameKeeper";
 import { ContentAnalytics } from "./analytics/ContentAnalytics";
 import { PointerManager, CommitResult } from "./pointers/PointerManager";
-<<<<<<< HEAD
 import { AccessChecker } from "./AccessChecker";
-=======
 import { ServiceStorage } from "./ServiceStorage";
->>>>>>> 90b841f0
 
 export class ServiceImpl implements MetaverseContentService, ClusterAwareService {
 
