load("@npm_bazel_typescript//:index.bzl", "ts_library")
load("//tools/npm:package.bzl", "dataform_npm_package")
load("@npm_bazel_karma//:index.bzl", "karma_web_test_suite")

package(default_visibility = ["//visibility:public"])

ts_library(
    name = "peer",
    srcs = glob(["src/**/*.ts"]),
    module_name = "katalyst/peer",
    tsconfig = "//:tsconfig.json",
    deps = [
        "@npm//@types/simple-peer",
        "@npm//eventemitter3",
        "@npm//fp-future",
<<<<<<< HEAD
        "@npm//eventemitter3",
        "@npm//simple-peer",
        "@npm//@types/simple-peer"
=======
        "@npm//simple-peer",
>>>>>>> e59dc9eb
    ],
)

dataform_npm_package(
    name = "package",
    package_layers = [
        "//:common.package.json",
        "peer.package.json",
    ],
    deps = [":peer"],
)

ts_library(
    name = "tests",
    testonly = 1,
    srcs = glob(["test/**/*.ts"]),
    tsconfig = "//:tsconfig.json",
    deps = [
        ":peer",
        "@npm//@types/jasmine",
        "@npm//jasmine",
    ],
)

karma_web_test_suite(
    name = "config_test",
    tags = [],
    runtime_deps = [
    ],
    deps = [
        ":tests",
    ],
)<|MERGE_RESOLUTION|>--- conflicted
+++ resolved
@@ -13,13 +13,7 @@
         "@npm//@types/simple-peer",
         "@npm//eventemitter3",
         "@npm//fp-future",
-<<<<<<< HEAD
-        "@npm//eventemitter3",
-        "@npm//simple-peer",
-        "@npm//@types/simple-peer"
-=======
-        "@npm//simple-peer",
->>>>>>> e59dc9eb
+        "@npm//simple-peer"
     ],
 )
 
