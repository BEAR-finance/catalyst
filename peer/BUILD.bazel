--- conflicted
+++ resolved
@@ -4,11 +4,7 @@
 
 ts_library(
     name = "peer",
-<<<<<<< HEAD
-    srcs = glob(["**/*.ts"]),
-=======
     srcs = glob(["src/**/*.ts"]),
->>>>>>> 01159d36
     module_name = "katalyst/peer",
     tsconfig = "//:tsconfig.json",
     deps = [
