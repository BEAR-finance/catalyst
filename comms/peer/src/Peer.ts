import { PeerJSServerConnection } from "./peerjs-server-connector/peerjsserverconnection";
import { ServerMessage } from "./peerjs-server-connector/servermessage";
import {
  ServerMessageType,
  PeerHeaders
} from "./peerjs-server-connector/enums";
import SimplePeer, { SignalData } from "simple-peer";
import {
  isReliable,
  connectionIdFor,
  util
} from "./peerjs-server-connector/util";
import { SocketBuilder } from "./peerjs-server-connector/socket";
import { PeerConnectionData, IPeer, Room } from "./types";

interface PacketData {
  hi: { room: { id: string; users: PeerConnectionData[] } };
  message: { room: string; src: string; dst: string; payload: any };
}

type PacketType = keyof PacketData;
type Packet<T extends PacketType> = {
  type: T;
  data: PacketData[T];
};

export type PeerData = {
  id: string;
  sessionId: string;
  initiator: boolean;
  reliableConnection: SimplePeer.Instance;
  // unreliableConnection: SimplePeer.Instance;
};

const PeerSignals = { offer: "offer", answer: "answer" };

function signalMessage(
  peer: PeerData,
  connectionId: string,
  signal: SignalData
) {
  if (isReliable(connectionId)) {
    peer.reliableConnection.signal(signal);
    // } else {
    // peer.unreliableConnection.signal(signal);
  }
}

export enum RelayMode {
  None,
  All
}

type PeerConfig = {
  connectionConfig?: any;
  wrtc?: any;
  socketBuilder?: SocketBuilder;
  token?: string;
  sessionId?: string;
  relay?: RelayMode;
};

export type PacketCallback = (
  sender: string,
  room: string,
  payload: any
) => void;

export class Peer implements IPeer {
  private peerJsConnection: PeerJSServerConnection;
  private peers: Record<string, PeerData> = {};

  private peerConnectionPromises: Record<
    string,
    { resolve: () => void; reject: () => void }[]
  > = {};

  public readonly currentRooms: Room[] = [];
  private connectionConfig: any;
  private wrtc: any;

  constructor(
    private lighthouseUrl: string,
    public nickname: string,
    public callback: PacketCallback = () => {},
    private config: PeerConfig = { relay: RelayMode.None }
  ) {
    const url = new URL(lighthouseUrl);

    this.config.token = this.config.token ?? util.randomToken();

    const secure = url.protocol === "https:";

    this.peerJsConnection = new PeerJSServerConnection(this, nickname, {
      host: url.hostname,
      port: url.port ? parseInt(url.port) : secure ? 443 : 80,
      path: url.pathname,
      secure,
      token: this.config.token,
      ...(config.socketBuilder ? { socketBuilder: config.socketBuilder } : {})
    });

    this.wrtc = config.wrtc;

    this.connectionConfig = {
      ...(config.connectionConfig || {})
    };
  }

  log(...entries: any[]) {
    console.log(`[PEER: ${this.nickname}]`, ...entries);
  }

  async joinRoom(roomId: string): Promise<any> {
    const response = await fetch(`${this.lighthouseUrl}/rooms/${roomId}`, {
      method: "PUT",
      headers: {
        "Content-Type": "application/json",
        [PeerHeaders.PeerToken]: this.config.token!
      },
      body: JSON.stringify({ userId: this.nickname, peerId: this.nickname })
    });

    if (response.status > 400) {
      const responseJson = await response.json();
      throw new Error("Error joining room. Status: " + responseJson?.status);
    }

    const roomUsers: PeerConnectionData[] = await response.json();

    const room = {
      id: roomId,
      users: new Map(roomUsers.map(data => [this.key(data), data]))
    };
    this.currentRooms.push(room);

    return Promise.all(
      roomUsers
        .filter(user => user.userId !== this.nickname)
        .map(user => {
          if (
            !this.hasConnectionsFor(user.peerId) &&
            user.peerId !== this.nickname
          ) {
            this.getOrCreatePeer(user.peerId, true, roomId);
          }
          this.sendPacket(user, {
            type: "hi",
            data: { room: { id: room.id, users: [...room.users.values()] } }
          });

          return this.beConnectedTo(user.peerId);
        })
    );
  }

  async leaveRoom(roomId: string) {
    const response = await fetch(
      `${this.lighthouseUrl}/rooms/${roomId}/users/${this.nickname}`,
      { method: "DELETE" }
    );

    const roomUsers: PeerConnectionData[] = await response.json();

    const index = this.currentRooms.findIndex(room => room.id === roomId);

    if (index === -1) {
      // not in room -> do nothing
      return Promise.resolve();
    }

    this.currentRooms.splice(index, 1);

    roomUsers.forEach(user => {
      const peer = this.peers[user.peerId];

      if (peer && !this.sharesRoomWith(peer.id)) {
        peer.reliableConnection.once("close", () => {
          delete this.peers[user.peerId];
        });
        peer.reliableConnection.destroy();
      }
    });
  }

  private sharesRoomWith(peerId: string) {
    return this.currentRooms.some(room =>
      [...room.users.values()].some(user => user.peerId === peerId)
    );
  }

  public beConnectedTo(peerId: string, timeout: number = 10000): Promise<void> {
    return new Promise((resolve, reject) => {
      const promisePair = { resolve, reject };
      if (this.isConnectedTo(peerId)) {
        resolve();
      } else {
        this.peerConnectionPromises[peerId] = [
          ...(this.peerConnectionPromises[peerId] || []),
          promisePair
        ];
      }

      setTimeout(() => {
        if (!this.isConnectedTo(peerId)) {
          reject(
            `[${this.nickname}] Awaiting connection to peer ${peerId} timed out after ${timeout}ms`
          );
          this.peerConnectionPromises[peerId] = this.peerConnectionPromises[
            peerId
          ].splice(this.peerConnectionPromises[peerId].indexOf(promisePair), 1);
        }
      }, timeout);
    });
  }

  public disconnectFrom(peerId: string) {
    if (this.peers[peerId]) {
      this.log("[PEER] Disconnecting from " + peerId);
      this.peers[peerId].reliableConnection.destroy();
      delete this.peers[peerId];
    } else {
      this.log("[PEER] Already not connected to peer " + peerId);
    }
  }

  private key(data: PeerConnectionData) {
    return `${data.userId}:${data.peerId}`;
  }

  private hasConnectionsFor(peerId: string) {
    return !!this.peers[peerId];
  }

  private hasInitiatedConnectionFor(peerId: string) {
    return this.hasConnectionsFor(peerId) && this.peers[peerId].initiator;
  }

  private isConnectedTo(peerId: string): boolean {
    return (
      //@ts-ignore The `connected` property is not typed but it seems to be public
      this.peers[peerId] && this.peers[peerId].reliableConnection.connected
    );
  }

  private findRoom(id: string) {
    return this.currentRooms.find($ => $.id === id);
  }

  private subscribeToConnection(
    peerData: PeerData,
    connection: SimplePeer.Instance,
    reliable: boolean,
    roomId: string
  ) {
    connection.on("signal", this.handleSignal(peerData, reliable, roomId));
    connection.on("close", () => this.handleDisconnection(peerData, reliable));
    connection.on("connect", () =>
      this.handleConnection(peerData, roomId, reliable)
    );

    connection.on("error", err => {
      this.log(
        "error in peer connection " +
          connectionIdFor(
            this.nickname,
            peerData.id,
            peerData.sessionId,
            reliable
          ),
        err
      );
      connection.removeAllListeners();
      connection.destroy();
      this.handleDisconnection(peerData, reliable);
    });

    connection.on("data", data => this.handlePeerPacket(data, peerData.id));
  }

  private handlePeerPacket(data: string, peerId: string) {
    const parsed = JSON.parse(data);
    switch (parsed.type as PacketType) {
      case "hi": {
        const parsedData = parsed.data as PacketData["hi"];

        // process hi message and reconcile with state
        const room = this.findRoom(parsedData.room.id);
        if (room) {
          parsedData.room.users.forEach(user => {
            room.users.set(this.key(user), user);
          });
        }

        // relay hi to other peers
        if (this.config.relay === RelayMode.All) {
          room?.users.forEach(user => {
            if (user.userId !== peerId && user.userId !== this.nickname) {
              this.sendPacket(user, parsed);
            }
          });
        }
        break;
      }
      case "message": {
        const data = parsed.data as PacketData["message"];
        if (data.dst !== this.nickname && this.config.relay === RelayMode.All) {
          this.log(`relaying message to ${data.dst}`);
          this.sendMessageTo(
            { userId: data.dst, peerId: data.dst },
            data.room,
            data.payload,
            data.src,
            true // TODO - for the time being
          );
        } else {
          // assume it's for me
          this.callback(data.src, data.room, data.payload);
        }
        break;
      }
    }
  }

  private handleDisconnection(peerData: PeerData, reliable: boolean) {
    this.log(
      "DISCONNECTED from " +
        peerData.id +
        " through " +
        connectionIdFor(
          this.nickname,
          peerData.id,
          peerData.sessionId,
          reliable
        )
    );
    // TODO - maybe add a callback for the client to know that a peer has been disconnected, also might need to handle connection errors - moliva - 16/12/2019
    if (this.peers[peerData.id]) {
      delete this.peers[peerData.id];
    }
    // removing all users connected via this peer of each room
    this.currentRooms.forEach(room => {
      [...room.users.values()].forEach(user => {
        if (user.peerId === peerData.id) {
          room.users.delete(this.key(user));
        }
      });
    });
  }

  private handleConnection(
    peerData: PeerData,
    roomId: string,
    reliable: boolean
  ) {
<<<<<<< HEAD
    this.log(
=======
    console.log(
>>>>>>> 3694bf4c
      "CONNECTED to " +
        peerData.id +
        " through " +
        connectionIdFor(
          this.nickname,
          peerData.id,
          peerData.sessionId,
          reliable
        )
    );

    this.peerConnectionPromises[peerData.id]?.forEach($ => $.resolve());
    delete this.peerConnectionPromises[peerData.id];

    const data = { userId: peerData.id, peerId: peerData.id };

    const room = this.findRoom(roomId);

    // if room is not found, we simply don't add the user
    // TODO - we may need to close the connection if we are no longer interested in the room - moliva - 13/12/2019
    room?.users.set(this.key(data), data);
  }

  sendMessage(roomId: string, payload: any, reliable: boolean = true) {
    const room = this.currentRooms.find(room => room.id === roomId);
    if (!room) {
      return Promise.reject(
        `cannot send a message in a room not joined (${roomId})`
      );
    }

    [...room.users.values()]
      .filter(user => user.userId !== this.nickname)
      .forEach(user =>
        this.sendMessageTo(user, roomId, payload, this.nickname, reliable)
      );

    return Promise.resolve();
  }

  private sendMessageTo(
    user: PeerConnectionData,
    roomId: string,
    payload: any,
    src: string = this.nickname,
    reliable: boolean = true
  ) {
    const data = {
      room: roomId,
      src,
      dst: user.userId,
      payload
    };
    const packet: Packet<"message"> = {
      type: "message",
      data
    };
    this.sendPacket(user, packet);
  }

  private sendPacket<T extends PacketType>(
    user: PeerConnectionData,
    packet: Packet<T>
  ) {
    const peer =
      this.config.relay === RelayMode.All && user.peerId === this.nickname
        ? this.peers[user.userId]
        : this.peers[user.peerId];
    if (peer) {
      // const connection = reliable
      //   ? "reliableConnection"
      //   : "unreliableConnection";
      const connection = "reliableConnection";
      const conn = peer[connection];
      if (conn.writable) {
        conn.write(JSON.stringify(packet));
      }
    } else {
      // TODO - review this case - moliva - 11/12/2019
      this.log(
        `peer ${user.peerId} required to talk to user ${user.userId} does not exist`
      );
    }
    //TODO: Fail on error? Promise rejection?
  }

  private handleSignal(peerData: PeerData, reliable: boolean, roomId: string) {
    const connectionId = connectionIdFor(
      this.nickname,
      peerData.id,
      peerData.sessionId,
      reliable
    );
    return (data: SignalData) => {
      this.log(
        `Signal in peer connection ${connectionId}: ${data.type ?? "candidate"}`
      );
      if (data.type === PeerSignals.offer) {
        this.peerJsConnection.sendOffer(peerData, data, connectionId, roomId);
      } else if (data.type === PeerSignals.answer) {
        this.peerJsConnection.sendAnswer(peerData, data, connectionId, roomId);
      } else if (data.candidate) {
        this.peerJsConnection.sendCandidate(
          peerData,
          data,
          connectionId,
          roomId
        );
      }
    };
  }

  private getOrCreatePeer(
    peerId: string,
    initiator: boolean = false,
    room: string,
    sessionId?: string
  ) {
    let peer = this.peers[peerId];
    if (!peer) {
      sessionId = sessionId ?? util.generateToken(16);
      peer = this.createPeer(peerId, sessionId!, initiator, room);
    } else if (sessionId) {
      if (peer.sessionId !== sessionId) {
        this.log(
          `Received new connection from peer with new session id. Peer: ${peer.id}. Old: ${peer.sessionId}. New: ${sessionId}`
        );
        peer.reliableConnection.removeAllListeners();
        peer.reliableConnection.destroy();
        peer = this.createPeer(peerId, sessionId, initiator, room);
      }
    }
    return peer;
  }
  private createPeer(
    peerId: string,
    sessionId: string,
    initiator: boolean,
    room: string
  ): PeerData {
    const peer = (this.peers[peerId] = {
      id: peerId,
      sessionId,
      initiator,
      reliableConnection: new SimplePeer({
        initiator,
        config: this.connectionConfig,
        channelConfig: {
          label: connectionIdFor(this.nickname, peerId, sessionId, true)
        },
        wrtc: this.wrtc,
        objectMode: true
      })
      // unreliableConnection: new SimplePeer({
      //   initiator,
      //   config: this.connectionConfig,
      //   channelConfig: {
      //     label: connectionIdFor(this.nickname, peerId, false),
      //     ordered: false,
      //     maxPacketLifetime: 1000 //This value should be aligned with frame refreshes. Maybe configurable?
      //   },
      //   wrtc: this.wrtc,
      //   objectMode: true
      // })
    });

    this.subscribeToConnection(peer, peer.reliableConnection, true, room);
    // this.subscribeToConnection(peerId, peer.unreliableConnection, false);
    return peer;
  }

  // handles ws messages from this peer's PeerJSServerConnection
  handleMessage(message: ServerMessage): void {
    const { type, payload, src: peerId, dst } = message;

    if (dst === this.nickname) {
      this.log(`Received message from ${peerId}: ${type}`);
      switch (type) {
        case ServerMessageType.Offer:
          //We ensure that the handshake is made only from one side.
          //The offer of the peer for which its id lexicographically comes later is discarded
          if (
            this.hasInitiatedConnectionFor(peerId) &&
            this.nickname < peerId
          ) {
            this.log(
              "Received offer for already existing peer but it was discarded: " +
                peerId
            );
            break;
          }
        case ServerMessageType.Answer: {
          const peer = this.getOrCreatePeer(
            peerId,
            false,
            payload.label,
            payload.sessionId
          );
          signalMessage(peer, payload.connectionId, payload.sdp);
          break;
        }
        case ServerMessageType.Candidate: {
          const peer = this.getOrCreatePeer(
            peerId,
            false,
            payload.label,
            payload.sessionId
          );
          signalMessage(peer, payload.connectionId, {
            candidate: payload.candidate
          });
        }
        case ServerMessageType.PeerLeftRoom: {
          const { roomId, userId, peerId } = payload;
          this.findRoom(roomId)?.users.delete(this.key({ userId, peerId }));
        }
      }
    }
  }
}<|MERGE_RESOLUTION|>--- conflicted
+++ resolved
@@ -353,11 +353,7 @@
     roomId: string,
     reliable: boolean
   ) {
-<<<<<<< HEAD
     this.log(
-=======
-    console.log(
->>>>>>> 3694bf4c
       "CONNECTED to " +
         peerData.id +
         " through " +
