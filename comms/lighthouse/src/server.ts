--- conflicted
+++ resolved
@@ -70,43 +70,11 @@
 
     const layersService = new LayersService({ peersService, existingLayers, allowNewLayers, configService })
 
-<<<<<<< HEAD
     const idService = new IdService({ alphabet: idAlphabet, idLength })
-
-    const readyStateService = new ReadyStateService()
-=======
-  configureRoutes(
-    app,
-    { layersService, realmProvider: getPeerJsRealm, peersService, configService },
-    {
-      name,
-      version: LIGHTHOUSE_VERSION,
-      ethNetwork: CURRENT_ETH_NETWORK,
-      restrictedAccessSigner: restrictedAccessAddress,
-      env: {
-        secure,
-        commitHash: process.env.COMMIT_HASH,
-        catalystVersion: process.env.CATALYST_VERSION
-      }
-    }
-  )
-
-  const server = app.listen(port, async () => {
-    console.info(`==> Lighthouse listening on port ${port}.`)
-  })
-
-  const options: Partial<IConfig> = {
-    path: '/',
-    idGenerator: () => idService.nextId(),
-    authHandler: async (client, message) => {
-      if (noAuth) {
-        return true
-      }
->>>>>>> b5984b6f
 
     configureRoutes(
       app,
-      { layersService, realmProvider: getPeerJsRealm, peersService, configService, readyStateService },
+      { layersService, realmProvider: getPeerJsRealm, peersService, configService },
       {
         name,
         version: LIGHTHOUSE_VERSION,
@@ -176,35 +144,7 @@
       layersService.removePeer(client.id)
     })
 
-<<<<<<< HEAD
     peerServer.on('error', console.log)
-
-    //@ts-ignore
-    peerServer.on('connection', (client: IClient) => {
-      if (!readyStateService.isReady()) {
-=======
-  //@ts-ignore
-  peerServer.on('message', (client: IClient, message: IMessage) => {
-    if (message.type === MessageType.HEARTBEAT && client.isAuthenticated()) {
-      peersService.updateTopology(client.getId(), message.payload?.connectedPeerIds)
-      peersService.updatePeerParcel(client.getId(), message.payload?.parcel)
-      peersService.updatePeerPosition(client.getId(), message.payload?.position)
-
-      if (message.payload?.optimizeNetwork) {
-        const optimalConnectionsResult = layersService.getOptimalConnectionsFor(
-          client.getId(),
-          message.payload.targetConnections,
-          message.payload.maxDistance
-        )
->>>>>>> b5984b6f
-        client.send({
-          type: MessageType.ERROR,
-          payload: { msg: 'The lighthouse is not ready to accept connections yet' }
-        })
-
-        client.getSocket()?.close()
-      }
-    })
 
     //@ts-ignore
     peerServer.on('message', (client: IClient, message: IMessage) => {
